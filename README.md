--- conflicted
+++ resolved
@@ -1,12 +1,4 @@
 # sibyl
-
-<<<<<<< HEAD
-**IMPORTANT: Sibyl is in Beta. Updates may break existing configurations**
-
-**IMPORTANT: The "dev" branch is very far ahead of master. Docs in "dev" branch of wiki.**
-=======
-a chat bot for controlling XBMC/Kodi and other fun things
->>>>>>> 79d9d9d1
 
 ## Intro
 
